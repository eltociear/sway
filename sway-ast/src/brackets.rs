use crate::{priv_prelude::*, token::OpeningDelimiter};

<<<<<<< HEAD
#[derive(Clone, Debug)]
pub struct Braces<T> {
    pub open_token: OpenCurlyBraceToken,
    pub inner: T,
    pub close_token: CloseCurlyBraceToken,
}
impl<T> Braces<T> {
    pub fn get(&self) -> &T {
        &self.inner
    }
    pub fn into_inner(self) -> T {
        self.inner
    }
    pub fn as_opening_delimiter() -> OpeningDelimiter {
        OpeningDelimiter::CurlyBrace
    }
}
impl<T> Spanned for Braces<T> {
    fn span(&self) -> Span {
        Span::join(self.open_token.span(), self.close_token.span())
    }
}
#[derive(Clone, Debug)]
pub struct Parens<T> {
    pub open_token: OpenParenthesisToken,
    pub inner: T,
    pub close_token: CloseParenthesisToken,
}
impl<T> Parens<T> {
    /// Should only ever be used for destructuring syntactic sugar since it does not have a literal span.
    pub fn new(inner: T) -> Self {
        Self {
            open_token: OpenParenthesisToken {
                span: Span::dummy(),
            },
            inner,
            close_token: CloseParenthesisToken {
                span: Span::dummy(),
            },
=======
macro_rules! define_brackets (
    ($ty_name:ident) => {
        #[derive(Clone, Debug, Serialize)]
        pub struct $ty_name<T> {
            pub inner: T,
            pub span: Span,
        }

        impl<T> $ty_name<T> {
            pub fn new(inner: T, span: Span) -> $ty_name<T> {
                $ty_name {
                    inner,
                    span,
                }
            }

            pub fn get(&self) -> &T {
                &self.inner
            }

            pub fn into_inner(self) -> T {
                self.inner
            }
>>>>>>> ac4ff144
        }
    }
    pub fn get(&self) -> &T {
        &self.inner
    }
    pub fn into_inner(self) -> T {
        self.inner
    }
    pub fn as_opening_delimiter() -> OpeningDelimiter {
        OpeningDelimiter::Parenthesis
    }
}
impl<T> Spanned for Parens<T> {
    fn span(&self) -> Span {
        Span::join(self.open_token.span(), self.close_token.span())
    }
}
#[derive(Clone, Debug)]
pub struct SquareBrackets<T> {
    pub open_token: OpenSquareBracketToken,
    pub inner: T,
    pub close_token: CloseSquareBracketToken,
}
impl<T> SquareBrackets<T> {
    /// Should only ever be used for destructuring syntactic sugar since it does not have a literal span.
    pub fn new(inner: T) -> Self {
        Self {
            open_token: OpenSquareBracketToken {
                span: Span::dummy(),
            },
            inner,
            close_token: CloseSquareBracketToken {
                span: Span::dummy(),
            },
        }
    }
    pub fn get(&self) -> &T {
        &self.inner
    }
    pub fn into_inner(self) -> T {
        self.inner
    }
    pub fn as_opening_delimiter() -> OpeningDelimiter {
        OpeningDelimiter::SquareBracket
    }
}
impl<T> Spanned for SquareBrackets<T> {
    fn span(&self) -> Span {
        Span::join(self.open_token.span(), self.close_token.span())
    }
}

#[derive(Clone, Debug, Serialize)]
pub struct AngleBrackets<T> {
    pub open_angle_bracket_token: OpenAngleBracketToken,
    pub inner: T,
    pub close_angle_bracket_token: CloseAngleBracketToken,
}

impl<T> AngleBrackets<T> {
    pub fn into_inner(self) -> T {
        self.inner
    }
}

impl<T> Spanned for AngleBrackets<T> {
    fn span(&self) -> Span {
        Span::join(
            self.open_angle_bracket_token.span(),
            self.close_angle_bracket_token.span(),
        )
    }
}<|MERGE_RESOLUTION|>--- conflicted
+++ resolved
@@ -1,7 +1,6 @@
 use crate::{priv_prelude::*, token::OpeningDelimiter};
 
-<<<<<<< HEAD
-#[derive(Clone, Debug)]
+#[derive(Clone, Debug, Serialize)]
 pub struct Braces<T> {
     pub open_token: OpenCurlyBraceToken,
     pub inner: T,
@@ -23,7 +22,7 @@
         Span::join(self.open_token.span(), self.close_token.span())
     }
 }
-#[derive(Clone, Debug)]
+#[derive(Clone, Debug, Serialize)]
 pub struct Parens<T> {
     pub open_token: OpenParenthesisToken,
     pub inner: T,
@@ -40,31 +39,6 @@
             close_token: CloseParenthesisToken {
                 span: Span::dummy(),
             },
-=======
-macro_rules! define_brackets (
-    ($ty_name:ident) => {
-        #[derive(Clone, Debug, Serialize)]
-        pub struct $ty_name<T> {
-            pub inner: T,
-            pub span: Span,
-        }
-
-        impl<T> $ty_name<T> {
-            pub fn new(inner: T, span: Span) -> $ty_name<T> {
-                $ty_name {
-                    inner,
-                    span,
-                }
-            }
-
-            pub fn get(&self) -> &T {
-                &self.inner
-            }
-
-            pub fn into_inner(self) -> T {
-                self.inner
-            }
->>>>>>> ac4ff144
         }
     }
     pub fn get(&self) -> &T {
@@ -82,7 +56,7 @@
         Span::join(self.open_token.span(), self.close_token.span())
     }
 }
-#[derive(Clone, Debug)]
+#[derive(Clone, Debug, Serialize)]
 pub struct SquareBrackets<T> {
     pub open_token: OpenSquareBracketToken,
     pub inner: T,
