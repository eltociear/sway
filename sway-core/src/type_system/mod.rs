--- conflicted
+++ resolved
@@ -91,27 +91,16 @@
         span: sp.clone(),
         attributes: transform::AttributesMap::default(),
     }];
-<<<<<<< HEAD
-    let ty_1 = type_engine.insert(
-        &decl_engine,
-        TypeInfo::Enum {
-            call_path: result_name.clone().into(),
-            variant_types,
-            type_parameters: vec![placeholder_type_param].into(),
-        },
-    );
-=======
 
     let decl_ref_1 = decl_engine.insert(TyEnumDeclaration {
         call_path: result_name.clone().into(),
-        type_parameters: vec![placeholder_type_param],
+        type_parameters: TypeParameters::from(vec![placeholder_type_param]),
         variants: variant_types,
         span: sp.clone(),
         visibility: crate::language::Visibility::Public,
         attributes: AttributesMap::default(),
     });
     let ty_1 = type_engine.insert(&decl_engine, TypeInfo::Enum(decl_ref_1));
->>>>>>> 436ffe59
 
     /*
     Result<bool> {
@@ -138,26 +127,15 @@
         trait_constraints: vec![],
         trait_constraints_span: sp.clone(),
     };
-<<<<<<< HEAD
-    let ty_2 = type_engine.insert(
-        &decl_engine,
-        TypeInfo::Enum {
-            call_path: result_name.into(),
-            variant_types,
-            type_parameters: vec![type_param].into(),
-        },
-    );
-=======
     let decl_ref_2 = decl_engine.insert(TyEnumDeclaration {
         call_path: result_name.into(),
-        type_parameters: vec![type_param],
+        type_parameters: TypeParameters::from(vec![type_param]),
         variants: variant_types.clone(),
         span: sp.clone(),
         visibility: crate::language::Visibility::Public,
         attributes: AttributesMap::default(),
     });
     let ty_2 = type_engine.insert(&decl_engine, TypeInfo::Enum(decl_ref_2));
->>>>>>> 436ffe59
 
     // Unify them together...
     let (_, errors) = type_engine.unify(&decl_engine, ty_1, ty_2, &sp, "", None);
