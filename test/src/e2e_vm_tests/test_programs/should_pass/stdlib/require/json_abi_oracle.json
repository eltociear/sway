--- conflicted
+++ resolved
@@ -5,61 +5,7 @@
       "name": "main",
       "output": {
         "name": "",
-<<<<<<< HEAD
-        "type": 1,
-        "typeArguments": null
-      }
-    }
-  ],
-  "loggedTypes": [
-    {
-      "logId": 1013072,
-      "loggedType": {
-        "name": "",
-        "type": 3,
-        "typeArguments": null
-      }
-    },
-    {
-      "logId": 1013701,
-      "loggedType": {
-        "name": "",
-        "type": 3,
-        "typeArguments": null
-      }
-    },
-    {
-      "logId": 1013809,
-      "loggedType": {
-        "name": "",
-        "type": 3,
-        "typeArguments": null
-      }
-    },
-    {
-      "logId": 1013917,
-      "loggedType": {
-        "name": "",
-        "type": 3,
-        "typeArguments": null
-      }
-    },
-    {
-      "logId": 1014259,
-      "loggedType": {
-        "name": "",
-        "type": 3,
-        "typeArguments": null
-      }
-    },
-    {
-      "logId": 1014595,
-      "loggedType": {
-        "name": "",
-        "type": 2,
-=======
         "type": 0,
->>>>>>> 3bb7fdc4
         "typeArguments": null
       }
     }
